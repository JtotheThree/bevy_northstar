//! This module defines pathfinding functions which can be called directly.

use bevy::{
    log,
    math::UVec3,
    platform::collections::{HashMap, HashSet},
};
use ndarray::ArrayView3;

use crate::{
<<<<<<< HEAD
    astar::{astar_graph, astar_grid},
    chunk::Chunk,
    dijkstra::dijkstra_grid,
    grid::Grid,
    nav::NavCell,
    nav_mask::NavMaskData,
    neighbor::Neighborhood,
    node::Node,
    path::Path,
    raycast::{bresenham_path, bresenham_path_filtered},
=======
    astar::{astar_graph, astar_grid}, chunk::Chunk, dijkstra::dijkstra_grid, grid::Grid, nav::NavCell, node::Node, path::Path, prelude::Neighborhood, raycast::bresenham_path, thetastar::thetastar_grid
>>>>>>> 31d97beb
};

/// AStar pathfinding
///
/// This function is provided if you want to supply your own grid.
/// If you're using the built in [`Grid`] you can use the pathfinding helper functions
/// provided in the [`Grid`] struct.
///
/// # Arguments
/// * `neighborhood` - The [`Neighborhood`] to use for the pathfinding.
/// * `grid` - The [`ArrayView3`] of [`NavCell`]s to use for the pathfinding.
/// * `start` - The starting position.
/// * `goal` - The goal position.
/// * `blocking` - A hashmap of blocked positions for dynamic obstacles.
/// * `partial` - If true, the pathfinding will return a partial path if the goal is blocked.
#[inline(always)]
// This has to be moved internally since the base A* and Djikstra algorithms use precomputed neighbors now.
pub(crate) fn pathfind_astar<N: Neighborhood>(
    neighborhood: &N,
    grid: &ArrayView3<NavCell>,
    start: UVec3,
    goal: UVec3,
    mask: &NavMaskData,
    partial: bool,
) -> Option<Path> {
    // Ensure the goal is within bounds of the grid
    let shape = grid.shape();
    if start.x as usize >= shape[0] || start.y as usize >= shape[1] || start.z as usize >= shape[2]
    {
        log::warn!("Start is out of bounds: {:?}", start);
        return None;
    }

    if goal.x as usize >= shape[0] || goal.y as usize >= shape[1] || goal.z as usize >= shape[2] {
        log::warn!("Goal is out of bounds: {:?}", goal);
        return None;
    }

    let goal_cell = grid[[goal.x as usize, goal.y as usize, goal.z as usize]].clone();

    if mask.get(goal_cell, goal).is_impassable() && !partial {
        return None;
    }

    let path = astar_grid(neighborhood, grid, start, goal, 1024, partial, mask);

    if let Some(mut path) = path {
        path.path.pop_front();
        Some(path)
    } else {
        None
    }
}

/// ThetaStar pathfinding
///
/// This function is provided if you want to supply your own grid.
/// If you're using the built in [`Grid`] you can use the pathfinding helper functions
/// provided in the [`Grid`] struct.
///
/// # Arguments
/// * `neighborhood` - The [`Neighborhood`] to use for the pathfinding.
/// * `grid` - The [`ArrayView3`] of [`NavCell`]s to use for the pathfinding.
/// * `start` - The starting position.
/// * `goal` - The goal position.
/// * `blocking` - A hashmap of blocked positions for dynamic obstacles.
/// * `partial` - If true, the pathfinding will return a partial path if the goal is blocked.
#[inline(always)]
// This has to be moved internally since the base A* and Djikstra algorithms use precomputed neighbors now.
pub(crate) fn pathfind_thetastar<N: Neighborhood>(
    neighborhood: &N,
    grid: &ArrayView3<NavCell>,
    start: UVec3,
    goal: UVec3,
    blocking: &HashMap<UVec3, Entity>,
    partial: bool,
) -> Option<Path> {
    // Ensure the goal is within bounds of the grid
    let shape = grid.shape();
    if start.x as usize >= shape[0] || start.y as usize >= shape[1] || start.z as usize >= shape[2]
    {
        log::warn!("Start is out of bounds: {:?}", start);
        return None;
    }

    if goal.x as usize >= shape[0] || goal.y as usize >= shape[1] || goal.z as usize >= shape[2] {
        log::warn!("Goal is out of bounds: {:?}", goal);
        return None;
    }

    // If the goal is impassibe and partial isn't set, return none
    if grid[[start.x as usize, start.y as usize, start.z as usize]].is_impassable()
        || grid[[goal.x as usize, goal.y as usize, goal.z as usize]].is_impassable() && !partial
    {
        return None;
    }

    // if goal is in the blocking map, return None
    if blocking.contains_key(&goal) && !partial {
        //log::error!("Goal is in the blocking map");
        return None;
    }

    thetastar_grid(neighborhood, grid, start, goal, 1024, partial, blocking)
}

/// HPA* pathfinding.
// Keeping this internal for now since Grid has it's own helper function to call this
// and [`Grid`] is required for it.
#[inline(always)]
pub(crate) fn pathfind<N: Neighborhood>(
    grid: &Grid<N>,
    start: UVec3,
    goal: UVec3,
    mask: &NavMaskData,
    partial: bool,
    refined: bool,
) -> Option<Path> {
    if !grid.in_bounds(start) {
        log::warn!("Start is out of bounds: {:?}", start);
        return None;
    }

    // Make sure the goal is in grid bounds
    if !grid.in_bounds(goal) {
        log::warn!("Goal is out of bounds: {:?}", goal);
        return None;
    }

    let goal_cell = grid.view()[[goal.x as usize, goal.y as usize, goal.z as usize]].clone();

    // If the goal is impassable and partial isn't set, return none
    if mask.get(goal_cell, goal).is_impassable() && !partial {
        return None;
    }

    let start_chunk = grid.chunk_at_position(start)?;
    let goal_chunk = grid.chunk_at_position(goal)?;

    // If the start and goal are in the same chunk, use AStar directly
    if start_chunk == goal_chunk {
        let path = astar_grid(
            &grid.neighborhood,
            &grid.view(),
            start,
            goal,
            100,
            partial,
            mask,
        );

        if let Some(mut path) = path {
            path.path.pop_front();
            return Some(path);
        } else {
            return None;
        }
    }

    // Find viable nodes in the start and goal chunks
    let (start_nodes, start_paths) =
        filter_and_rank_chunk_nodes(grid, start_chunk, start, goal, mask)?;
    let (goal_nodes, goal_paths) =
        filter_and_rank_chunk_nodes(grid, goal_chunk, goal, start, mask)?;

    let mut path: Vec<UVec3> = Vec::new();
    let mut cost = 0;

    for start_node in &start_nodes {
        for goal_node in goal_nodes.clone() {
            let node_path = astar_graph(
                &grid.neighborhood,
                grid.graph(),
                start_node.pos,
                goal_node.pos,
                100,
            );

            if let Some(mut node_path) = node_path {
                let start_keys: HashSet<_> = start_paths.keys().copied().collect();
                let goal_keys: HashSet<_> = goal_paths.keys().copied().collect();

                trim_path(
                    &mut node_path,
                    &start_keys,
                    &goal_keys,
                    start_chunk,
                    goal_chunk,
                );

                let start_pos = node_path.path.front().unwrap();
                let goal_pos = node_path.path.back().unwrap();

                // Add start_path to the node_path
                let start_path = start_paths.get(&(start_pos - start_chunk.min())).unwrap();
                path.extend(start_path.path().iter().map(|pos| *pos + start_chunk.min()));
                cost += start_path.cost();

                // Add node_path paths to path
                for (node, next_node) in
                    node_path.path().iter().zip(node_path.path().iter().skip(1))
                {
                    // Get the cached edge path between node and next node
                    let cached_path = grid.graph().node_at(*node).unwrap().edges[next_node].clone();
                    path.extend(cached_path.path().iter().skip(1));
                    cost += cached_path.cost();
                }

                // Add end path to path
                let end_path = goal_paths.get(&(goal_pos - goal_chunk.min())).unwrap();
                path.extend(
                    end_path
                        .path()
                        .iter()
                        .rev()
                        .map(|pos| *pos + goal_chunk.min()),
                );
                cost += end_path.cost();

                if path.is_empty() {
                    return None;
                }

                // On some occassions extending the goal path can add in a duplicate goal position at the end.
                // It's cheaper/cleaner to just clean up after it.
                if path.len() >= 2 && path[path.len() - 1] == path[path.len() - 2] {
                    path.pop();
                }

                // Same with the start
                if path.len() >= 2 && path[0] == path[1] {
                    log::warn!("Start contains duplicate nodes: {:?}", path);
                }

                if !refined {
                    // If we're not refining, return the path as is
                    let mut path = Path::new(path, cost);
                    path.graph_path = node_path.path;
                    return Some(path);
                }

                let mut refined_path = optimize_path(
                    &grid.neighborhood,
                    &grid.view(),
                    &Path::from_slice(&path, cost),
                );

                // remove the starting position from the refined path
                refined_path.path.pop_front();

                // add the graph path to the refined path
                refined_path.graph_path = node_path.path;

                return Some(refined_path);
            }
        }
    }

    None
}

// Some times the Graph A* will return a path that has valid but redundant nodes at the start and end
// of the path. Leading to awkward paths where the agent appears to veers off before heading to the goal.
// This trims the path to ensure that only one entrance and exit node is used for the start and goal chunks.
pub(crate) fn trim_path(
    path: &mut Path,
    start_keys: &HashSet<UVec3>, // local positions in start_paths
    goal_keys: &HashSet<UVec3>,  // local positions in goal_paths
    start_chunk: &Chunk,
    goal_chunk: &Chunk,
) {
    // === Trim start ===
    if let Some(i) = path
        .path
        .iter()
        .position(|pos| start_keys.contains(&(*pos - start_chunk.min())))
    {
        // Remove everything before this index
        for _ in 0..i {
            path.path.pop_front();
        }
    }

    // === Trim end ===
    if let Some(i) = path
        .path
        .iter()
        .rposition(|pos| goal_keys.contains(&(*pos - goal_chunk.min())))
    {
        // Remove everything after this index
        let len = path.path.len();
        for _ in (i + 1)..len {
            path.path.pop_back();
        }
    }

    assert!(
        !path.path.is_empty(),
        "BUG: trim_path() removed all nodes — this should never happen"
    );
}

/*#[inline(always)]
pub(crate) fn trim_path(
    path: &mut Path,
    starts: Vec<UVec3>,
    goals: Vec<UVec3>,
) {
    // Trim out reduntant nodes in the viable starts
    if let Some(last_start_node) = path
        .path
        .iter()
        .rev()
        .find(|&&pos| starts.contains(&pos))
        .cloned()
    {
        while let Some(first) = path.path.front() {
            // Trim only if it's a different node in the start chunk
            if starts.contains(first) && *first != last_start_node {
                path.path.pop_front();
            } else {
                break;
            }
        }
    }

    // Trim out redundant nodes in the viable goals
    if let Some(first_goal_node) = path
        .path
        .iter()
        .find(|&&pos| goals.contains(&pos))
        .cloned()
    {
        while let Some(last) = path.path.back() {
            if goals.contains(last) && *last != first_goal_node {
                path.path.pop_back();
            } else {
                break;
            }
        }
    }

    assert!(
        !path.path.is_empty(),
        "BUG: trim_path() removed all nodes — this should never happen"
    );
}*/


/// Optimize a path by using line of sight checks to skip waypoints.
///
/// This is used to optimize paths generated by the HPA* algorithms.
/// [`Grid::pathfind`] uses this internally so this is only needed if you want to
/// optimize a path that was generated by a different method.
///
/// # Arguments
///
/// * `neighborhood` - The [`Neighborhood`] to use for the pathfinding.
/// * `grid` - The [`ArrayView3`] of the grid.
/// * `path` - The [`Path`] to optimize.
/// * `ordinal` - If true, use ordinal movement. If false, use cardinal movement.
///
#[inline(always)]
pub(crate) fn optimize_path<N: Neighborhood>(
    neighborhood: &N,
    grid: &ArrayView3<NavCell>,
    path: &Path,
) -> Path {
    if path.is_empty() {
        return path.clone();
    }

    let filtered = !neighborhood.filters().is_empty();

    let mut refined_path = Vec::with_capacity(path.len());
    let mut i = 0;

    refined_path.push(path.path[i]); // Always keep the first node

    while i < path.len() {
        let mut shortcut_taken = false;

        for farthest in (i + 1..path.len()).rev() {
            let candidate = path.path[farthest];

            // Reject if direction changes drastically
            /*if let Some(prev_dir) = last_dir {
                if dir != prev_dir && dir.dot(prev_dir) < 0 {
                    continue; // Skip this candidate
                }
            }*/

            let maybe_shortcut = 
                bresenham_path(grid, path.path[i], candidate, neighborhood.is_ordinal(), filtered, false);

            if let Some(shortcut) = maybe_shortcut {
                refined_path.extend(shortcut.into_iter().skip(1));
                i = farthest;
                shortcut_taken = true;
                break;
            }
        }

        if !shortcut_taken {
            i += 1;
            if i < path.len() {
                refined_path.push(path.path[i]);
            }
        }
    }

    // This is trash.
    //let refined_path = push_turns_to_corners(&refined_path, grid);

    // Recompute cost of new path
    let cost = refined_path
        .iter()
        .map(|pos| grid[[pos.x as usize, pos.y as usize, pos.z as usize]].cost)
        .sum();

    let mut path = Path::new(refined_path.clone(), cost);
    path.graph_path = refined_path.into();
    path
}

// Filters and ranks nodes within a chunk based on reachability and proximity.
#[inline(always)]
fn filter_and_rank_chunk_nodes<'a, N: Neighborhood>(
    grid: &'a Grid<N>,
    chunk: &Chunk,
    source: UVec3,
    target: UVec3,
    mask: &NavMaskData,
) -> Option<(Vec<&'a Node>, HashMap<UVec3, Path>)> {
    let nodes = grid.graph().nodes_in_chunk(chunk);

    let min = chunk.min().as_ivec3();
    //let max = chunk.max().as_ivec3();

    let mask_local = mask.translate_by(-min);

    // Adjust the blocking map to the local chunk coordinates
    /*let adjusted_blocking = blocking
    .iter()
    .map(|(pos, entity)| (chunk.to_local(pos), *entity))
    .collect::<HashMap<_, _>>();*/

    // Get paths from source to all nodes in this chunk
    let paths = dijkstra_grid(
        &grid.chunk_view(chunk),
        source - chunk.min(),
        &nodes
            .iter()
            .map(|node| node.pos - chunk.min())
            .collect::<Vec<_>>(),
        false,
        100,
        &mask_local,
    );

    let filtered_nodes = nodes
        .iter()
        .filter(|node| paths.contains_key(&(node.pos - chunk.min())))
        .collect::<Vec<_>>();

    if filtered_nodes.is_empty() {
        return None;
    }

    let mut ranked_nodes = filtered_nodes
        .iter()
        .map(|node| {
            let d_start = manhattan_distance(node.pos, source);
            let d_goal = manhattan_distance(node.pos, target);
            (*node, d_start + d_goal)
        })
        .collect::<Vec<_>>();

    ranked_nodes.sort_by_key(|(_, dist)| *dist);
    Some((ranked_nodes.into_iter().map(|(n, _)| *n).collect(), paths))
}

#[inline(always)]
fn manhattan_distance(a: UVec3, b: UVec3) -> i32 {
    (a.x as i32 - b.x as i32).abs()
        + (a.y as i32 - b.y as i32).abs()
        + (a.z as i32 - b.z as i32).abs()
}

/// Recursively reroutes a path by astar pathing to further chunks until a path can be found.
///
/// Useful if local collision avoidance is failing.
///
/// If you're using the plugin pathing systems, you shouldn't need to call this directly.
///
/// # Arguments
#[inline(always)]
pub(crate) fn reroute_path<N: Neighborhood>(
    grid: &Grid<N>,
    path: &Path,
    start: UVec3,
    goal: UVec3,
    mask: &NavMaskData,
    refined: bool,
) -> Option<Path> {
    // When the starting chunks entrances are all blocked, this will try astar path to the NEXT chunk in the graph path
    // recursively until it can find a path out.
    // If it can't find a path out, it will return None.

    if !grid.in_bounds(start) {
        log::warn!("Start is out of bounds: {:?}", start);
        return None;
    }

    if !grid.in_bounds(goal) {
        log::warn!("Goal is out of bounds: {:?}", goal);
        return None;
    }

    if path.graph_path.is_empty() {
        // Our only option here is to astar path to the goal
        return pathfind_astar(&grid.neighborhood, &grid.view(), start, goal, mask, false);
    }

    let new_path = path.graph_path.iter().find_map(|pos| {
        let new_path = pathfind_astar(&grid.neighborhood, &grid.view(), start, *pos, mask, false);
        if new_path.is_some() && !new_path.as_ref().unwrap().is_empty() {
            new_path
        } else {
            None
        }
    });

    // HPA the rest of the way to the goal using get_path from the last position in the new path to the goal
    if let Some(new_path) = new_path {
        let mut hpa_path = Vec::new();

        for pos in new_path.path() {
            hpa_path.push(*pos);
        }

        let last_pos = *new_path.path().last().unwrap();

        let hpa = pathfind(grid, last_pos, goal, mask, false, refined);

        if let Some(hpa) = hpa {
            for pos in hpa.path() {
                hpa_path.push(*pos);
            }

            let mut path = Path::new(hpa_path, new_path.cost() + hpa.cost());
            path.graph_path = hpa.graph_path.clone();
            return Some(path);
        }
    }

    None
}<|MERGE_RESOLUTION|>--- conflicted
+++ resolved
@@ -8,7 +8,6 @@
 use ndarray::ArrayView3;
 
 use crate::{
-<<<<<<< HEAD
     astar::{astar_graph, astar_grid},
     chunk::Chunk,
     dijkstra::dijkstra_grid,
@@ -18,10 +17,8 @@
     neighbor::Neighborhood,
     node::Node,
     path::Path,
-    raycast::{bresenham_path, bresenham_path_filtered},
-=======
-    astar::{astar_graph, astar_grid}, chunk::Chunk, dijkstra::dijkstra_grid, grid::Grid, nav::NavCell, node::Node, path::Path, prelude::Neighborhood, raycast::bresenham_path, thetastar::thetastar_grid
->>>>>>> 31d97beb
+    raycast::bresenham_path,
+    thetastar::thetastar_grid
 };
 
 /// AStar pathfinding
