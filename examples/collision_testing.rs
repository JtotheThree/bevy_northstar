use bevy::{
    dev_tools::fps_overlay::{FpsOverlayConfig, FpsOverlayPlugin},
    log,
    platform::collections::HashMap,
    prelude::*,
    text::FontSmoothing,
};

use bevy_northstar::prelude::*;

use bevy_ecs_tiled::prelude::*;
use bevy_ecs_tilemap::prelude::*;
use rand::seq::IndexedRandom;

mod shared;

fn main() {
    App::new()
        // Bevy default plugins
        .add_plugins(DefaultPlugins)
        // FPS Overlay
        .add_plugins(FpsOverlayPlugin {
            config: FpsOverlayConfig {
                text_config: TextFont {
                    font_size: 32.0,
                    font_smoothing: FontSmoothing::default(),
                    font: default(),
                    ..default()
                },
                text_color: Color::srgb(0.0, 1.0, 0.0),
                enabled: true,
                ..default()
            },
        })
        // bevy_ecs_tilemap and bevy_ecs_tiled main plugins
        .add_plugins((TilemapPlugin, TiledMapPlugin::default()))
        // bevy_northstar plugins
        .add_plugins((
            NorthstarPlugin::<CardinalNeighborhood>::default(),
            NorthstarDebugPlugin::<CardinalNeighborhood>::default(),
        ))
        // Add the SharedPlugin for unrelated pathfinding systems shared by the examples
        .add_plugins(shared::SharedPlugin::<CardinalNeighborhood>::default())
        // Observe the LayerCreated event to build the grid from the Tiled layer
        .add_observer(layer_created)
        // Startup and State Systems
        .add_systems(Startup, startup)
        .add_systems(OnEnter(shared::State::Playing), spawn_minions)
        // Update Systems
        .add_systems(
            Update,
            (
                move_pathfinders.before(PathingSet),
                set_new_goal.run_if(in_state(shared::State::Playing)),
                handle_reroute_failed.run_if(in_state(shared::State::Playing)),
            ),
        )
        .run();
}

fn startup(mut commands: Commands, asset_server: Res<AssetServer>) {
    // Get our anchor positioning calculated
    let anchor = TilemapAnchor::Center;

    let tilemap_size = TilemapSize { x: 16, y: 16 };
    let tilemap_gridsize = TilemapGridSize { x: 8.0, y: 8.0 };
    let tilemap_tilesize = TilemapTileSize { x: 8.0, y: 8.0 };

    let offset = anchor.as_offset(
        &tilemap_size,
        &tilemap_gridsize,
        &tilemap_tilesize,
        &TilemapType::Square,
    );

    let camera_offset = Vec3::new(
        offset.x + (tilemap_size.x as f32 * tilemap_gridsize.x) / 2.0,
        offset.y + (tilemap_size.y as f32 * tilemap_gridsize.y) / 2.0,
        1.0,
    );

    // Spawn a 2D camera and set the position based on the centered anchor offset
    commands.spawn(Camera2d).insert((
        Transform {
            translation: camera_offset,
            ..Default::default()
        },
        Projection::Orthographic(OrthographicProjection {
            scale: 0.01,
            ..OrthographicProjection::default_2d()
        }),
    ));

    // Load the map ...
    let map_handle: Handle<TiledMap> = asset_server.load("demo_16.tmx");

    let mut map_entity = commands.spawn((TiledMapHandle(map_handle), anchor));

    let grid_settings = GridSettingsBuilder::new_2d(16, 16)
        .chunk_size(8)
        .default_impassable()
        .enable_collision()
        .avoidance_distance(4)
        .build();

    // You can eventually add some extra settings to your map
    map_entity.insert((
        TilemapRenderSettings {
            render_chunk_size: UVec2::new(32, 32),
            ..Default::default()
        },
        Grid::<CardinalNeighborhood>::new(&grid_settings),
    ));

    map_entity.with_child((
        DebugGridBuilder::new(8, 8).build(),
        Transform::from_translation(offset.extend(0.0)),
    ));
}

fn layer_created(
    trigger: Trigger<TiledLayerCreated>,
    map_asset: Res<Assets<TiledMap>>,
    grid: Single<&mut Grid<CardinalNeighborhood>>,
    mut state: ResMut<NextState<shared::State>>,
) {
    let mut grid = grid.into_inner();

    let layer = trigger.event().get_layer(&map_asset);
    if let Some(layer) = layer {
        if let Some(tile_layer) = layer.as_tile_layer() {
            let width = tile_layer.width().unwrap();
            let height = tile_layer.height().unwrap();

            for x in 0..width {
                for y in 0..height {
                    let tile = tile_layer.get_tile(x as i32, y as i32);
                    if let Some(tile) = tile {
                        let tile_id = tile.id();

                        if tile_id == 14 {
                            grid.set_nav(UVec3::new(x, height - 1 - y, 0), Nav::Passable(1));
                        } else {
                            grid.set_nav(UVec3::new(x, height - 1 - y, 0), Nav::Impassable);
                        }
                    }
                }
            }
        }
    }

    info!("Loaded layer: {:?}", layer);
    grid.build();

    state.set(shared::State::Playing);
}

fn spawn_minions(
    mut commands: Commands,
<<<<<<< HEAD
    grid: Single<(Entity, &Grid<CardinalNeighborhood>)>,
=======
    grid: Single<&Grid<CardinalNeighborhood>>,
>>>>>>> ee8e6a88
    layer_entity: Query<Entity, With<TiledMapTileLayer>>,
    tilemap: Single<(
        &TilemapSize,
        &TilemapTileSize,
        &TilemapGridSize,
        &TilemapAnchor,
    )>,
    asset_server: Res<AssetServer>,
    mut walkable: ResMut<shared::Walkable>,
) {
<<<<<<< HEAD
    let (grid_entity, grid) = grid.into_inner();
=======
    let grid = grid.into_inner();
    let (map_size, tile_size, grid_size, anchor) = tilemap.into_inner();
>>>>>>> ee8e6a88

    let layer_entity = layer_entity.iter().next().unwrap();

    walkable.tiles = Vec::new();
    for x in 0..grid.width() {
        for y in 0..grid.height() {
            if grid.is_passable(UVec3::new(x, y, 0)) {
                let position = Vec3::new(x as f32 * 8.0, y as f32 * 8.0, 0.0);

                walkable.tiles.push(position);
            }
        }
    }

    let offset = anchor.as_offset(map_size, grid_size, tile_size, &TilemapType::Square);

    let mut count = 0;
    let mut rng = rand::rng();

    while count < 6 {
        let position = walkable.tiles.choose(&mut rng).unwrap();

        let transform = Vec3::new(position.x, position.y, 4.0) + offset.extend(0.0);

        // Generate random color
        let color = Color::srgb(
            rand::random::<f32>(),
            rand::random::<f32>(),
            rand::random::<f32>(),
        );

        commands
            .spawn(Sprite {
                image: asset_server.load("tile_0018_edit.png"),
                color,
                ..Default::default()
            })
            .insert(Name::new(format!("{:?}", color)))
            .insert(DebugPath {
                color,
                draw_unrefined: false,
            })
            .insert(AgentOfGrid(grid_entity))
            .insert(Blocking)
            .insert(Transform::from_translation(transform))
            .insert(AgentPos(UVec3::new(
                (position.x / 8.0) as u32,
                (position.y / 8.0) as u32,
                0,
            )))
            .insert(ChildOf(layer_entity));

        count += 1;
    }
}

fn move_pathfinders(
    mut commands: Commands,
    mut query: Query<(Entity, &mut AgentPos, &NextPos)>,
    tilemap: Single<(
        &TilemapSize,
        &TilemapTileSize,
        &TilemapGridSize,
        &TilemapAnchor,
    )>,
    mut tick_reader: EventReader<shared::Tick>,
) {
    let (map_size, tile_size, grid_size, anchor) = tilemap.into_inner();

    for _ in tick_reader.read() {
        let mut debug_next = HashMap::new();

        let offset = anchor.as_offset(map_size, grid_size, tile_size, &TilemapType::Square);

        for (entity, mut position, next) in query.iter_mut() {
            if debug_next.contains_key(&next.0) {
                log::error!(
                    "Entity {:?} has the same next position as another entity: {:?} {:?}",
                    entity,
                    next,
                    debug_next.get(&next.0)
                );
                continue;
            }

            debug_next.insert(next.0, entity);

            position.0 = next.0;

            let translation = Vec3::new(
                next.0.x as f32 * grid_size.x + offset.x,
                next.0.y as f32 * grid_size.y + offset.y,
                4.0,
            );

            commands
                .entity(entity)
                .insert(Transform::from_translation(translation))
                .remove::<NextPos>();
        }
    }
}

fn set_new_goal(
    mut commands: Commands,
    mut minions: Query<Entity, (Without<Path>, Without<Pathfind>)>,
    config: Res<shared::Config>,
    walkable: Res<shared::Walkable>,
) {
    for entity in minions.iter_mut() {
        let new_goal = walkable.tiles.choose(&mut rand::rng()).unwrap();

        let mut pathfind = Pathfind::new_2d((new_goal.x / 8.0) as u32, (new_goal.y / 8.0) as u32);

        if config.use_astar {
            pathfind = pathfind.mode(PathfindMode::AStar);
        }

        commands.entity(entity).insert(pathfind);
    }
}

fn handle_reroute_failed(
    mut commands: Commands,
    mut query: Query<(Entity, &Pathfind, &RerouteFailed)>,
    config: Res<shared::Config>,
    mut tick_reader: EventReader<shared::Tick>,
) {
    for _ in tick_reader.read() {
        for (entity, pathfind, _) in query.iter_mut() {
            commands.entity(entity).remove::<RerouteFailed>();

            let mut pathfind = Pathfind::new(pathfind.goal);

            if config.use_astar {
                pathfind = pathfind.mode(PathfindMode::AStar);
            }

            commands.entity(entity).insert(pathfind);
        }
    }
}<|MERGE_RESOLUTION|>--- conflicted
+++ resolved
@@ -157,11 +157,7 @@
 
 fn spawn_minions(
     mut commands: Commands,
-<<<<<<< HEAD
     grid: Single<(Entity, &Grid<CardinalNeighborhood>)>,
-=======
-    grid: Single<&Grid<CardinalNeighborhood>>,
->>>>>>> ee8e6a88
     layer_entity: Query<Entity, With<TiledMapTileLayer>>,
     tilemap: Single<(
         &TilemapSize,
@@ -172,12 +168,8 @@
     asset_server: Res<AssetServer>,
     mut walkable: ResMut<shared::Walkable>,
 ) {
-<<<<<<< HEAD
     let (grid_entity, grid) = grid.into_inner();
-=======
-    let grid = grid.into_inner();
     let (map_size, tile_size, grid_size, anchor) = tilemap.into_inner();
->>>>>>> ee8e6a88
 
     let layer_entity = layer_entity.iter().next().unwrap();
 
